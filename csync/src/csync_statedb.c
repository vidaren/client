/*
 * libcsync -- a library to sync a directory with another
 *
 * Copyright (c) 2008-2013 by Andreas Schneider <asn@cryptomilk.org>
 * Copyright (c) 2012-2013 by Klaas Freitag <freitag@owncloud.com>
 *
 * This library is free software; you can redistribute it and/or
 * modify it under the terms of the GNU Lesser General Public
 * License as published by the Free Software Foundation; either
 * version 2.1 of the License, or (at your option) any later version.
 *
 * This library is distributed in the hope that it will be useful,
 * but WITHOUT ANY WARRANTY; without even the implied warranty of
 * MERCHANTABILITY or FITNESS FOR A PARTICULAR PURPOSE.  See the GNU
 * Lesser General Public License for more details.
 *
 * You should have received a copy of the GNU Lesser General Public
 * License along with this library; if not, write to the Free Software
 * Foundation, Inc., 51 Franklin Street, Fifth Floor, Boston, MA 02110-1301 USA
 */

#include "config_csync.h"

#ifndef _GNU_SOURCE
#define _GNU_SOURCE
#endif

#include <sqlite3.h>
#include <stdio.h>
#include <unistd.h>
#include <sys/types.h>
#include <sys/stat.h>
#include <fcntl.h>
#include <errno.h>
#include <inttypes.h>

#include "c_lib.h"
#include "csync_private.h"
#include "csync_statedb.h"
#include "csync_util.h"
#include "csync_misc.h"

#include "c_string.h"
#include "c_jhash.h"
#include "csync_time.h"

#define CSYNC_LOG_CATEGORY_NAME "csync.statedb"
#include "csync_log.h"
#include "csync_rename.h"

#define BUF_SIZE 16

void csync_set_statedb_exists(CSYNC *ctx, int val) {
  ctx->statedb.exists = val;
}

int csync_get_statedb_exists(CSYNC *ctx) {
  return ctx->statedb.exists;
}

<<<<<<< HEAD
=======
/* Set the hide attribute in win32. That makes it invisible in normal explorers */
static void _csync_win32_hide_file( const char *file ) {
#ifdef _WIN32
  mbchar_t *fileName;
  DWORD dwAttrs;

  if( !file ) return;

  fileName = c_utf8_to_locale( file );
  dwAttrs = GetFileAttributesW(fileName);

  if (dwAttrs != INVALID_FILE_ATTRIBUTES) {
      if (!(dwAttrs & FILE_ATTRIBUTE_HIDDEN)) {
          SetFileAttributesW(fileName, dwAttrs | FILE_ATTRIBUTE_HIDDEN );
      }
  }
  c_free_locale_string(fileName);
#else
    (void) file;
#endif
}

>>>>>>> a7d251f8
static int _csync_check_db_integrity(sqlite3 *db) {
    c_strlist_t *result = NULL;
    int rc = -1;

    result = csync_statedb_query(db, "PRAGMA quick_check;");
    if (result != NULL) {
        /* There is  a result */
        if (result->count > 0) {
            if (c_streq(result->vector[0], "ok")) {
                rc = 0;
            }
        }
        c_strlist_destroy(result);
    }

    return rc;

}

static int _csync_statedb_check(const char *statedb) {
  int fd = -1, rc;
  ssize_t r;
  char buf[BUF_SIZE] = {0};
  sqlite3 *db = NULL;
  csync_stat_t sb;

  mbchar_t *wstatedb = c_utf8_to_locale(statedb);

  if (wstatedb == NULL) {
    return -1;
  }

  /* check db version */
#ifdef _WIN32
    _fmode = _O_BINARY;
#endif

    fd = _topen(wstatedb, O_RDONLY);

    if (fd >= 0) {
        /* Check size. Size of zero is a valid database actually. */
        rc = _tfstat(fd, &sb);

        if (rc == 0) {
            if (sb.st_size == 0) {
                CSYNC_LOG(CSYNC_LOG_PRIORITY_ERROR, "Database size is zero byte!");
                close(fd);
            } else {
                r = read(fd, (void *) buf, sizeof(buf) - 1);
                close(fd);
                if (r >= 0) {
                    buf[BUF_SIZE - 1] = '\0';
                    if (c_streq(buf, "SQLite format 3")) {
                        if (sqlite3_open(statedb, &db ) == SQLITE_OK) {
                            rc = _csync_check_db_integrity(db);
                            if( sqlite3_close(db) != 0 ) {
                                CSYNC_LOG(CSYNC_LOG_PRIORITY_NOTICE, "WARN: sqlite3_close error!");
                            }

                            if( rc >= 0 ) {
                                /* everything is fine */
                                c_free_locale_string(wstatedb);
                                return 0;
                            }
                            CSYNC_LOG(CSYNC_LOG_PRIORITY_ERROR, "Integrity check failed!");
                        } else {
                            /* resources need to be freed even when open failed */
                            sqlite3_close(db);
                            CSYNC_LOG(CSYNC_LOG_PRIORITY_WARN, "database corrupted, removing!");
                        }
                    } else {
                        CSYNC_LOG(CSYNC_LOG_PRIORITY_WARN, "sqlite version mismatch");
                    }
                }
            }
        } else {
            close(fd);
        }
        /* if it comes here, the database is broken and should be recreated. */
        _tunlink(wstatedb);
    }

  c_free_locale_string(wstatedb);

  /* create database */
  rc = sqlite3_open(statedb, &db);
  if (rc == SQLITE_OK) {
    sqlite3_close(db);
    csync_win32_set_file_hidden(statedb, true);
    return 1;
  }
  sqlite3_close(db);
   CSYNC_LOG(CSYNC_LOG_PRIORITY_ERROR, "sqlite3_open failed: %s %s", sqlite3_errmsg(db), statedb);
   return -1;
}

static int _csync_statedb_is_empty(sqlite3 *db) {
  c_strlist_t *result = NULL;
  int rc = 0;

  result = csync_statedb_query(db, "SELECT COUNT(phash) FROM metadata LIMIT 1 OFFSET 0;");
  if (result == NULL) {
    rc = 1;
  }
  c_strlist_destroy(result);

  return rc;
}

#ifndef NDEBUG
static void sqlite_profile( void *x, const char* sql, sqlite3_uint64 time)
{
    (void)x;
    CSYNC_LOG(CSYNC_LOG_PRIORITY_DEBUG,
              "_SQL_ %s: %llu", sql, time);

}
#endif

int csync_statedb_load(CSYNC *ctx, const char *statedb, sqlite3 **pdb) {
  int rc = -1;
  int check_rc = -1;
  c_strlist_t *result = NULL;
  sqlite3 *db = NULL;

  if( !ctx ) {
      return -1;
  }

  /* csync_statedb_check tries to open the statedb and creates it in case
   * its not there.
   */
  check_rc = _csync_statedb_check(statedb);
  if (check_rc < 0) {
    CSYNC_LOG(CSYNC_LOG_PRIORITY_NOTICE, "ERR: checking csync database failed - bail out.");

    rc = -1;
    goto out;
  }

  /* Open or create the temporary database */
  if (sqlite3_open(statedb, &db) != SQLITE_OK) {
    const char *errmsg= sqlite3_errmsg(ctx->statedb.db);
    CSYNC_LOG(CSYNC_LOG_PRIORITY_NOTICE, "ERR: Failed to sqlite3 open statedb - bail out: %s.",
              errmsg ? errmsg : "<no sqlite3 errormsg>");

    rc = -1;
    goto out;
  }

  /* If check_rc == 1 the database is new and empty as a result. */
  if ((check_rc == 1) || _csync_statedb_is_empty(db)) {
    CSYNC_LOG(CSYNC_LOG_PRIORITY_NOTICE, "statedb doesn't exist");
    csync_set_statedb_exists(ctx, 0);
  } else {
    csync_set_statedb_exists(ctx, 1);
  }

  /* optimization for speeding up SQLite */
  result = csync_statedb_query(db, "PRAGMA synchronous = FULL;");
  c_strlist_destroy(result);
  result = csync_statedb_query(db, "PRAGMA case_sensitive_like = ON;");
  c_strlist_destroy(result);

#ifndef NDEBUG
  sqlite3_profile(db, sqlite_profile, 0 );
#endif
  *pdb = db;

  return 0;
out:
  sqlite3_close(db);
  return rc;
}

int csync_statedb_close(CSYNC *ctx) {
  int rc = 0;

  if (!ctx) {
      return -1;
  }

  /* deallocate query resources */
  if( ctx->statedb.by_hash_stmt ) {
      rc = sqlite3_finalize(ctx->statedb.by_hash_stmt);
      ctx->statedb.by_hash_stmt = NULL;
  }

  if( ctx->statedb.by_fileid_stmt ) {
      rc = sqlite3_finalize(ctx->statedb.by_fileid_stmt);
      ctx->statedb.by_fileid_stmt = NULL;
  }

  if( ctx->statedb.by_inode_stmt ) {
      rc = sqlite3_finalize(ctx->statedb.by_inode_stmt);
      ctx->statedb.by_inode_stmt = NULL;
  }

  sqlite3_close(ctx->statedb.db);

  return rc;
}

// This funciton parses a line from the metadata table into the given csync_file_stat
// structure which it is also allocating.
// Note that this function calls laso sqlite3_step to actually get the info from db and
// returns the sqlite return type.
static int _csync_file_stat_from_metadata_table( csync_file_stat_t **st, sqlite3_stmt *stmt )
{
    int rc = SQLITE_ERROR;
    int column_count;
    int len;

    if( ! stmt ) {
       CSYNC_LOG(CSYNC_LOG_PRIORITY_ERROR, "Fatal: Statement is NULL.");
       return SQLITE_ERROR;
    }

    column_count = sqlite3_column_count(stmt);

    rc = sqlite3_step(stmt);

    if( rc == SQLITE_ROW ) {
        if(column_count > 7) {
            const char *name;

            /* phash, pathlen, path, inode, uid, gid, mode, modtime */
            len = sqlite3_column_int(stmt, 1);
            *st = c_malloc(sizeof(csync_file_stat_t) + len + 1);
            if (*st == NULL) {
                return SQLITE_NOMEM;
            }
            /* clear the whole structure */
            ZERO_STRUCTP(*st);

            /* The query suceeded so use the phash we pass to the function. */
            (*st)->phash = sqlite3_column_int64(stmt, 0);

            (*st)->pathlen = sqlite3_column_int(stmt, 1);
            name = (const char*) sqlite3_column_text(stmt, 2);
            memcpy((*st)->path, (len ? name : ""), len + 1);
            (*st)->inode = sqlite3_column_int64(stmt,3);
            (*st)->mode = sqlite3_column_int(stmt, 6);
            (*st)->modtime = strtoul((char*)sqlite3_column_text(stmt, 7), NULL, 10);

            if(*st && column_count > 8 ) {
                (*st)->type = sqlite3_column_int(stmt, 8);
            }

            if(column_count > 9 && sqlite3_column_text(stmt, 9)) {
                (*st)->etag = c_strdup( (char*) sqlite3_column_text(stmt, 9) );
            }
            if(column_count > 10 && sqlite3_column_text(stmt,10)) {
                csync_vio_set_file_id((*st)->file_id, (char*) sqlite3_column_text(stmt, 10));
            }
            if(column_count > 11 && sqlite3_column_text(stmt,11)) {
                strncpy((*st)->remotePerm,
                        (char*) sqlite3_column_text(stmt, 11),
                        REMOTE_PERM_BUF_SIZE);
            }
        }
    }
    return rc;
}

/* caller must free the memory */
csync_file_stat_t *csync_statedb_get_stat_by_hash(CSYNC *ctx,
                                                  uint64_t phash)
{
  csync_file_stat_t *st = NULL;
  int rc;

  if( !ctx ) {
      return NULL;
  }

  if( ctx->statedb.by_hash_stmt == NULL ) {
      const char *hash_query = "SELECT * FROM metadata WHERE phash=?1";

      rc = sqlite3_prepare_v2(ctx->statedb.db, hash_query, strlen(hash_query), &ctx->statedb.by_hash_stmt, NULL);
      if( rc != SQLITE_OK ) {
          CSYNC_LOG(CSYNC_LOG_PRIORITY_ERROR, "WRN: Unable to create stmt for hash query.");
          return NULL;
      }
  }

  if( ctx->statedb.by_hash_stmt == NULL ) {
    return NULL;
  }

  sqlite3_bind_int64(ctx->statedb.by_hash_stmt, 1, (long long signed int)phash);

  if( _csync_file_stat_from_metadata_table(&st, ctx->statedb.by_hash_stmt) < 0 ) {
      CSYNC_LOG(CSYNC_LOG_PRIORITY_ERROR, "WRN: Could not get line from metadata!");
  }
  sqlite3_reset(ctx->statedb.by_hash_stmt);

  return st;
}

csync_file_stat_t *csync_statedb_get_stat_by_file_id(CSYNC *ctx,
                                                      const char *file_id ) {
    csync_file_stat_t *st = NULL;
    int rc = 0;

    if (!file_id) {
        return 0;
    }
    if (c_streq(file_id, "")) {
        return 0;
    }

    if( !ctx ) {
        return NULL;
    }

    if( ctx->statedb.by_fileid_stmt == NULL ) {
        const char *query = "SELECT * FROM metadata WHERE fileid=?1";

        rc = sqlite3_prepare_v2(ctx->statedb.db, query, strlen(query), &ctx->statedb.by_fileid_stmt, NULL);
        if( rc != SQLITE_OK ) {
            CSYNC_LOG(CSYNC_LOG_PRIORITY_ERROR, "WRN: Unable to create stmt for file id query.");
            return NULL;
        }
    }

    /* bind the query value */
    sqlite3_bind_text(ctx->statedb.by_fileid_stmt, 1, file_id, -1, SQLITE_STATIC);

    if( _csync_file_stat_from_metadata_table(&st, ctx->statedb.by_fileid_stmt) < 0 ) {
        CSYNC_LOG(CSYNC_LOG_PRIORITY_ERROR, "WRN: Could not get line from metadata!");
    }
    // clear the resources used by the statement.
    sqlite3_reset(ctx->statedb.by_fileid_stmt);

    return st;
}

/* caller must free the memory */
csync_file_stat_t *csync_statedb_get_stat_by_inode(CSYNC *ctx,
                                                  uint64_t inode)
{
  csync_file_stat_t *st = NULL;
  int rc;

  if (!inode) {
      return NULL;
  }

  if( !ctx ) {
      return NULL;
  }

  if( ctx->statedb.by_inode_stmt == NULL ) {
      const char *inode_query = "SELECT * FROM metadata WHERE inode=?1";

      rc = sqlite3_prepare_v2(ctx->statedb.db, inode_query, strlen(inode_query), &ctx->statedb.by_inode_stmt, NULL);
      if( rc != SQLITE_OK ) {
          CSYNC_LOG(CSYNC_LOG_PRIORITY_ERROR, "WRN: Unable to create stmt for inode query.");
          return NULL;
      }
  }

  if( ctx->statedb.by_inode_stmt == NULL ) {
    return NULL;
  }

  sqlite3_bind_int64(ctx->statedb.by_inode_stmt, 1, (long long signed int)inode);

  if( _csync_file_stat_from_metadata_table(&st, ctx->statedb.by_inode_stmt) < 0 ) {
      CSYNC_LOG(CSYNC_LOG_PRIORITY_ERROR, "WRN: Could not get line from metadata by inode!");
  }
  sqlite3_reset(ctx->statedb.by_inode_stmt);

  return st;
}

/* Get the etag. */
char *csync_statedb_get_etag( CSYNC *ctx, uint64_t jHash ) {
    char *ret = NULL;
    csync_file_stat_t *fs = NULL;

    if( !ctx ) {
        return NULL;
    }

    if( ! csync_get_statedb_exists(ctx)) return ret;

    fs = csync_statedb_get_stat_by_hash(ctx, jHash );
    if( fs ) {
        if( fs->etag ) {
            ret = c_strdup(fs->etag);
        }
        csync_file_stat_free(fs);
    }

    return ret;
}

#define BELOW_PATH_QUERY "SELECT phash, pathlen, path, inode, uid, gid, mode, modtime, type, md5, fileid, remotePerm FROM metadata WHERE path LIKE(?)"

int csync_statedb_get_below_path( CSYNC *ctx, const char *path ) {
    int rc;
    sqlite3_stmt *stmt = NULL;
    int64_t cnt = 0;
    char *likepath;
    int asp;

    if( !path ) {
        return -1;
    }

    if( !ctx ) {
        return -1;
    }

    rc = sqlite3_prepare_v2(ctx->statedb.db, BELOW_PATH_QUERY, -1, &stmt, NULL);
    if( rc != SQLITE_OK ) {
      CSYNC_LOG(CSYNC_LOG_PRIORITY_ERROR, "WRN: Unable to create stmt for hash query.");
      return -1;
    }

    if (stmt == NULL) {
      return -1;
    }

    asp = asprintf( &likepath, "%s/%%%%", path);
    if (asp < 0) {
        CSYNC_LOG(CSYNC_LOG_PRIORITY_ERROR, "asprintf failed!");
        return -1;
    }

    sqlite3_bind_text(stmt, 1, likepath, -1, SQLITE_STATIC);

    cnt = 0;

    do {
        csync_file_stat_t *st = NULL;

        rc = _csync_file_stat_from_metadata_table( &st, stmt);
        if( st ) {
            /* store into result list. */
            if (c_rbtree_insert(ctx->remote.tree, (void *) st) < 0) {
                SAFE_FREE(st);
                ctx->status_code = CSYNC_STATUS_TREE_ERROR;
                break;
            }
            cnt++;
        }
    } while( rc == SQLITE_ROW );

    if( rc != SQLITE_DONE ) {
        ctx->status_code = CSYNC_STATUS_TREE_ERROR;
    } else {
        CSYNC_LOG(CSYNC_LOG_PRIORITY_DEBUG, "%" PRId64 " entries read below path %s from db.", cnt, path);
    }
    sqlite3_finalize(stmt);
    SAFE_FREE(likepath);

    return 0;
}

/* query the statedb, caller must free the memory */
c_strlist_t *csync_statedb_query(sqlite3 *db,
                                 const char *statement) {
  int err = SQLITE_OK;
  int rc = SQLITE_OK;
  size_t i = 0;
  size_t busy_count = 0;
  size_t retry_count = 0;
  size_t column_count = 0;
  sqlite3_stmt *stmt;
  const char *tail = NULL;
  const char *field = NULL;
  c_strlist_t *result = NULL;
  int row = 0;

  do {
    /* compile SQL program into a virtual machine, reattempteing if busy */
    do {
      if (busy_count) {
        /* sleep 100 msec */
        usleep(100000);
        CSYNC_LOG(CSYNC_LOG_PRIORITY_DEBUG, "sqlite3_prepare: BUSY counter: %zu", busy_count);
      }
      err = sqlite3_prepare(db, statement, -1, &stmt, &tail);
    } while (err == SQLITE_BUSY && busy_count ++ < 120);

    if (err != SQLITE_OK) {
      if (err == SQLITE_BUSY) {
        CSYNC_LOG(CSYNC_LOG_PRIORITY_ERROR, "Gave up waiting for lock to clear");
      }
      CSYNC_LOG(CSYNC_LOG_PRIORITY_WARN,
                "sqlite3_compile error: %s - on query %s",
                sqlite3_errmsg(db), statement);
      break;
    } else {
      busy_count = 0;
      column_count = sqlite3_column_count(stmt);

      /* execute virtual machine by iterating over rows */
      for(;;) {
        err = sqlite3_step(stmt);

        if (err == SQLITE_BUSY) {
          if (busy_count++ > 120) {
            CSYNC_LOG(CSYNC_LOG_PRIORITY_ERROR, "Busy counter has reached its maximum. Aborting this sql statement");
            break;
          }
          /* sleep 100 msec */
          usleep(100000);
          CSYNC_LOG(CSYNC_LOG_PRIORITY_TRACE, "sqlite3_step: BUSY counter: %zu", busy_count);
          continue;
        }

        if (err == SQLITE_MISUSE) {
          CSYNC_LOG(CSYNC_LOG_PRIORITY_ERROR, "sqlite3_step: MISUSE!!");
        }

        if (err == SQLITE_DONE) {
          if (result == NULL) {
            result = c_strlist_new(1);
          }
          break;
        }

        if (err == SQLITE_ERROR) {
          break;
        }

       row++;
        if( result ) {
            result = c_strlist_expand(result, row*column_count);
        } else {
            result = c_strlist_new(column_count);
        }

        if (result == NULL) {
          return NULL;
        }

        /* iterate over columns */
        for (i = 0; i < column_count; i++) {
          field = (const char *) sqlite3_column_text(stmt, i);
          if (!field)
              field = "";
          // CSYNC_LOG(CSYNC_LOG_PRIORITY_TRACE, "sqlite3_column_text: %s", field);
          if (c_strlist_add(result, field) < 0) {
            c_strlist_destroy(result);
            return NULL;
          }
        }
      } /* end infinite for loop */

      /* deallocate vm resources */
      rc = sqlite3_finalize(stmt);

      if (err != SQLITE_DONE && rc != SQLITE_SCHEMA) {
        CSYNC_LOG(CSYNC_LOG_PRIORITY_ERROR, "sqlite_step error: %s - on query: %s", sqlite3_errmsg(db), statement);
        if (result != NULL) {
          c_strlist_destroy(result);
        }
        return NULL;
      }

      if (rc == SQLITE_SCHEMA) {
        retry_count ++;
        CSYNC_LOG(CSYNC_LOG_PRIORITY_ERROR, "SQLITE_SCHEMA error occurred on query: %s", statement);
        if (retry_count < 10) {
          CSYNC_LOG(CSYNC_LOG_PRIORITY_DEBUG, "Retrying now.");
        } else {
          CSYNC_LOG(CSYNC_LOG_PRIORITY_ERROR, "RETRY count has reached its maximum. Aborting statement: %s", statement);
          if (result != NULL) {
            c_strlist_destroy(result);
          }
          result = c_strlist_new(1);
        }
      }
    }
  } while (rc == SQLITE_SCHEMA && retry_count < 10);

  return result;
}

/* vim: set ts=8 sw=2 et cindent: */<|MERGE_RESOLUTION|>--- conflicted
+++ resolved
@@ -58,31 +58,6 @@
   return ctx->statedb.exists;
 }
 
-<<<<<<< HEAD
-=======
-/* Set the hide attribute in win32. That makes it invisible in normal explorers */
-static void _csync_win32_hide_file( const char *file ) {
-#ifdef _WIN32
-  mbchar_t *fileName;
-  DWORD dwAttrs;
-
-  if( !file ) return;
-
-  fileName = c_utf8_to_locale( file );
-  dwAttrs = GetFileAttributesW(fileName);
-
-  if (dwAttrs != INVALID_FILE_ATTRIBUTES) {
-      if (!(dwAttrs & FILE_ATTRIBUTE_HIDDEN)) {
-          SetFileAttributesW(fileName, dwAttrs | FILE_ATTRIBUTE_HIDDEN );
-      }
-  }
-  c_free_locale_string(fileName);
-#else
-    (void) file;
-#endif
-}
-
->>>>>>> a7d251f8
 static int _csync_check_db_integrity(sqlite3 *db) {
     c_strlist_t *result = NULL;
     int rc = -1;
