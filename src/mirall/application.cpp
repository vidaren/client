/*
 * Copyright (C) by Duncan Mac-Vicar P. <duncan@kde.org>
 *
 * This program is free software; you can redistribute it and/or modify
 * it under the terms of the GNU General Public License as published by
 * the Free Software Foundation; either version 2 of the License, or
 * (at your option) any later version.
 *
 * This program is distributed in the hope that it will be useful, but
 * WITHOUT ANY WARRANTY; without even the implied warranty of MERCHANTABILITY
 * or FITNESS FOR A PARTICULAR PURPOSE. See the GNU General Public License
 * for more details.
 */

#include <iostream>

#include "mirall/application.h"
#include "mirall/folder.h"
#include "mirall/folderwatcher.h"
#include "mirall/folderwizard.h"
#include "mirall/networklocation.h"
#include "mirall/unisonfolder.h"
#include "mirall/owncloudfolder.h"
#include "mirall/statusdialog.h"
#include "mirall/owncloudsetupwizard.h"
#include "mirall/owncloudinfo.h"
#include "mirall/sslerrordialog.h"
#include "mirall/theme.h"
#include "mirall/mirallconfigfile.h"
#include "mirall/updatedetector.h"
#include "mirall/proxydialog.h"
#include "mirall/version.h"
#include "mirall/credentialstore.h"
#include "mirall/logger.h"

#ifdef WITH_CSYNC
#include "mirall/csyncfolder.h"
#endif
#include "mirall/inotify.h"

#include <QtCore>
#include <QtGui>
#include <QHash>
#include <QHashIterator>
#include <QUrl>
#include <QDesktopServices>
#include <QTranslator>
#include <QNetworkProxy>
#include <QNetworkProxyFactory>

#ifdef Q_OS_LINUX
#include <dlfcn.h>
#endif

namespace Mirall {

// application logging handler.
void mirallLogCatcher(QtMsgType type, const char *msg)
{
  Q_UNUSED(type)
  Logger::instance()->mirallLog( QString::fromUtf8(msg) );
}

namespace {
QString applicationTrPath()
{
#ifdef Q_OS_LINUX
    // FIXME - proper path!
    return QLatin1String("/usr/share/mirall/i18n/");
#endif
#ifdef Q_OS_MAC
    return QApplication::applicationDirPath()+QLatin1String("/../Resources/Translations"); // path defaults to app dir.
#endif
#ifdef Q_OS_WIN32
   return QApplication::applicationDirPath();
#endif
}
}

// ----------------------------------------------------------------------------------

Application::Application(int &argc, char **argv) :
    SharedTools::QtSingleApplication(argc, argv),
    _tray(0),
#if QT_VERSION >= 0x040700
    _networkMgr(new QNetworkConfigurationManager(this)),
#endif
    _sslErrorDialog(0),
    _contextMenu(0),
    _theme(Theme::instance()),
    _updateDetector(0),
    _logBrowser(0),
    _showLogWindow(false),
    _logFlush(false),
    _helpOnly(false),
    _fileItemDialog(0)
{
    setApplicationName( _theme->appNameGUI() );
    setWindowIcon( _theme->applicationIcon() );

    parseOptions(arguments());
    setupTranslations();
    setupLogBrowser();
    //no need to waste time;
    if ( _helpOnly ) return;

#ifdef Q_OS_LINUX
        // HACK: bump the refcount for libgnutls by calling dlopen()
        // so gnutls, which is an dependency of libneon on some linux
        // distros, and does not cleanup it's FDs properly, does
        // not get unloaded. This works around a FD exhaustion crash
        // (#154). We are not using gnutls at all and it's fine
        // if loading fails, so no error handling is performed here.
        dlopen("libgnutls.so", RTLD_LAZY|RTLD_NODELETE);
#endif

    connect( this, SIGNAL(messageReceived(QString)), SLOT(slotParseOptions(QString)));
    connect( Logger::instance(), SIGNAL(guiLog(QString,QString)),
             this, SLOT(slotShowTrayMessage(QString,QString)));
    // create folder manager for sync folder management
    _folderMan = new FolderMan(this);
    connect( _folderMan, SIGNAL(folderSyncStateChange(QString)),
             this,SLOT(slotSyncStateChange(QString)));
    _folderMan->setSyncEnabled(false);

    /* use a signal mapper to map the open requests to the alias names */
    _folderOpenActionMapper = new QSignalMapper(this);
    connect(_folderOpenActionMapper, SIGNAL(mapped(const QString &)),
            this, SLOT(slotFolderOpenAction(const QString &)));

    setQuitOnLastWindowClosed(false);

    _folderWizard = new FolderWizard;

    _owncloudSetupWizard = new OwncloudSetupWizard( _folderMan, _theme, this );
    connect( _owncloudSetupWizard, SIGNAL(ownCloudWizardDone(int)),
             this, SLOT(slotownCloudWizardDone(int)));

    _statusDialog = new StatusDialog( _theme );
    connect( _statusDialog, SIGNAL(addASync()), this, SLOT(slotAddFolder()) );

    connect( _statusDialog, SIGNAL(removeFolderAlias( const QString&)),
             SLOT(slotRemoveFolder(const QString&)));
    connect( _statusDialog, SIGNAL(enableFolderAlias(QString,bool)),
             SLOT(slotEnableFolder(QString,bool)));
    connect( _statusDialog, SIGNAL(infoFolderAlias(const QString&)),
             SLOT(slotInfoFolder( const QString&)));
    connect( _statusDialog, SIGNAL(openFolderAlias(const QString&)),
             SLOT(slotFolderOpenAction(QString)));

#if 0
#if QT_VERSION >= 0x040700
    qDebug() << "* Network is" << (_networkMgr->isOnline() ? "online" : "offline");
    foreach (const QNetworkConfiguration& netCfg, _networkMgr->allConfigurations(QNetworkConfiguration::Active)) {
        //qDebug() << "Network:" << netCfg.identifier();
    }
#endif
#endif
    setupActions();
    setupSystemTray();
    setupProxy();


    int cnt = _folderMan->setupFolders();
    _statusDialog->setFolderList( _folderMan->map() );

    QObject::connect( this, SIGNAL(messageReceived(QString)),
                         this, SLOT(slotOpenStatus()) );

    QTimer::singleShot( 0, this, SLOT( slotStartFolderSetup() ));

    MirallConfigFile cfg;
    if( !cfg.ownCloudSkipUpdateCheck() ) {
        QTimer::singleShot( 3000, this, SLOT( slotStartUpdateDetector() ));
    }

    connect( ownCloudInfo::instance(), SIGNAL(sslFailed(QNetworkReply*, QList<QSslError>)),
             this,SLOT(slotSSLFailed(QNetworkReply*, QList<QSslError>)));

    qDebug() << "Network Location: " << NetworkLocation::currentLocation().encoded();
}

Application::~Application()
{
    delete _tray; // needed, see ctor
    if( _fileItemDialog) delete _fileItemDialog;
    if( _statusDialog && ! _helpOnly)  delete _statusDialog;
    qDebug() << "* Mirall shutdown";
}

void Application::slotStartUpdateDetector()
{
    _updateDetector = new UpdateDetector(this);
    _updateDetector->versionCheck(_theme);

}

void Application::slotStartFolderSetup( int result )
{
    if( result == QDialog::Accepted ) {
        if( ownCloudInfo::instance()->isConfigured() ) {
            connect( ownCloudInfo::instance(),SIGNAL(ownCloudInfoFound(QString,QString,QString,QString)),
                     SLOT(slotOwnCloudFound(QString,QString,QString,QString)));

            connect( ownCloudInfo::instance(),SIGNAL(noOwncloudFound(QNetworkReply*)),
                     SLOT(slotNoOwnCloudFound(QNetworkReply*)));

            ownCloudInfo::instance()->checkInstallation();
        } else {
            _owncloudSetupWizard->startWizard(true); // with intro
        }
    } else {
        qDebug() << "Setup Wizard was canceled. No reparsing of config.";
    }
}

void Application::slotOwnCloudFound( const QString& url, const QString& versionStr, const QString& version, const QString& edition)
{
    qDebug() << "** Application: ownCloud found: " << url << " with version " << versionStr << "(" << version << ")";
    // now check the authentication
    MirallConfigFile cfgFile;
    cfgFile.setOwnCloudVersion( version );
    // disconnect from ownCloudInfo
    disconnect( ownCloudInfo::instance(),SIGNAL(ownCloudInfoFound(QString,QString,QString,QString)),
                this, SLOT(slotOwnCloudFound(QString,QString,QString,QString)));

    disconnect( ownCloudInfo::instance(),SIGNAL(noOwncloudFound(QNetworkReply*)),
                this, SLOT(slotNoOwnCloudFound(QNetworkReply*)));

    if( version.startsWith("4.0") ) {
        QMessageBox::warning(0, tr("%1 Server Mismatch").arg(_theme->appNameGUI()),
                             tr("<p>The configured server for this client is too old.</p>"
                                "<p>Please update to the latest %1 server and restart the client.</p>").arg(_theme->appNameGUI()));
        return;
    }

    QTimer::singleShot( 0, this, SLOT( slotFetchCredentials() ));
}

void Application::slotNoOwnCloudFound( QNetworkReply* reply )
{
    Q_UNUSED(reply)

    qDebug() << "** Application: NO ownCloud found! Going offline";

    _actionAddFolder->setEnabled( false );

    // Disconnect.
    disconnect( ownCloudInfo::instance(),SIGNAL(ownCloudInfoFound(QString,QString,QString,QString)),
                this, SLOT(slotOwnCloudFound(QString,QString,QString,QString)));

    disconnect( ownCloudInfo::instance(),SIGNAL(noOwncloudFound(QNetworkReply*)),
                this, SLOT(slotNoOwnCloudFound(QNetworkReply*)));

    disconnect( ownCloudInfo::instance(),SIGNAL(ownCloudDirExists(QString,QNetworkReply*)),
                this,SLOT(slotAuthCheck(QString,QNetworkReply*)));

    setupContextMenu();
    QTimer::singleShot( 30*1000, this, SLOT( slotStartFolderSetup() ));
}

void Application::slotFetchCredentials()
{
    QString trayMessage;

    if( CredentialStore::instance()->canTryAgain() ) {
        connect( CredentialStore::instance(), SIGNAL(fetchCredentialsFinished(bool)),
                 this, SLOT(slotCredentialsFetched(bool)) );
        CredentialStore::instance()->fetchCredentials();
        if( CredentialStore::instance()->state() == CredentialStore::TooManyAttempts ) {
            trayMessage = tr("Too many attempts to get a valid password.");
        }
    } else {
        qDebug() << "Can not try again to fetch Credentials.";
        trayMessage = tr("%1 user credentials are wrong. Please check configuration.")
                .arg(Theme::instance()->appNameGUI());
    }

    if( !trayMessage.isEmpty() ) {
        _tray->showMessage(tr("Credentials"), trayMessage);
        _actionOpenStatus->setEnabled( false );
        _actionAddFolder->setEnabled( false );
    }
}

void Application::slotCredentialsFetched(bool ok)
{
    qDebug() << "Credentials successfully fetched: " << ok;
    if( ! ok ) {
        QString trayMessage;
        trayMessage = tr("Error: Could not retrieve the password!");
        if( CredentialStore::instance()->state() == CredentialStore::UserCanceled ) {
            trayMessage = tr("Password dialog was canceled!");
        } else {
            trayMessage = CredentialStore::instance()->errorMessage();
        }

        if( !trayMessage.isEmpty() ) {
            _tray->showMessage(tr("Credentials"), trayMessage);
        }

        qDebug() << "Could not fetch credentials";
        _actionAddFolder->setEnabled( false );
        _actionOpenStatus->setEnabled( false );
    } else {
        ownCloudInfo::instance()->setCredentials( CredentialStore::instance()->user(),
                                                  CredentialStore::instance()->password() );
        // Credential fetched ok.
        QTimer::singleShot( 0, this, SLOT( slotCheckAuthentication() ));
    }
    disconnect( CredentialStore::instance(), SIGNAL(fetchCredentialsFinished(bool)) );
}

void Application::slotCheckAuthentication()
{
    connect( ownCloudInfo::instance(),SIGNAL(ownCloudDirExists(QString,QNetworkReply*)),
             this,SLOT(slotAuthCheck(QString,QNetworkReply*)));

    qDebug() << "# checking for authentication settings.";
    ownCloudInfo::instance()->getRequest(QLatin1String("/"), true ); // this call needs to be authenticated.
    // simply GET the webdav root, will fail if credentials are wrong.
    // continue in slotAuthCheck here :-)
}

void Application::slotAuthCheck( const QString& ,QNetworkReply *reply )
{
    bool ok = true;

    if( reply->error() == QNetworkReply::AuthenticationRequiredError ) { // returned if the user is wrong.
        qDebug() << "******** Password is wrong!";
        QMessageBox::warning(0, tr("No %1 Connection").arg(_theme->appNameGUI()),
                             tr("<p>Your %1 credentials are not correct.</p>"
                                "<p>Please correct them by starting the configuration dialog from the tray!</p>")
                             .arg(_theme->appNameGUI()));
        _actionAddFolder->setEnabled( false );
        ok = false;
    } else if( reply->error() == QNetworkReply::OperationCanceledError ) {
        // the username was wrong and ownCloudInfo was closing the request after a couple of auth tries.
        qDebug() << "******** Username or password is wrong!";
        QMessageBox::warning(0, tr("No %1 Connection").arg(_theme->appNameGUI()),
                             tr("<p>Either your user name or your password are not correct.</p>"
                                "<p>Please correct it by starting the configuration dialog from the tray!</p>"));
        _actionAddFolder->setEnabled( false );
        ok = false;
    }

    // disconnect from ownCloud Info signals
    disconnect( ownCloudInfo::instance(),SIGNAL(ownCloudDirExists(QString,QNetworkReply*)),
             this,SLOT(slotAuthCheck(QString,QNetworkReply*)));

    if( ok ) {
        qDebug() << "######## Credentials are ok!";
        _folderMan->setSyncEnabled(true);
        QMetaObject::invokeMethod(_folderMan, "slotScheduleFolderSync");

        _tray->setIcon( _theme->syncStateIcon( SyncResult::NotYetStarted, true ) );
        _tray->show();

        int cnt = _folderMan->map().size();
        if( _tray )
            _tray->showMessage(tr("%1 Sync Started").arg(_theme->appNameGUI()),
                               tr("Sync started for %1 configured sync folder(s).").arg(cnt));

        // queue up the sync for all folders.
        _folderMan->slotScheduleAllFolders();

        computeOverallSyncStatus();

        _actionAddFolder->setEnabled( true );
        _actionOpenStatus->setEnabled( true );
        setupContextMenu();
    } else {
        slotFetchCredentials();
    }
}

void Application::slotSSLFailed( QNetworkReply *reply, QList<QSslError> errors )
{
    qDebug() << "SSL-Warnings happened for url " << reply->url().toString();

    if( ownCloudInfo::instance()->certsUntrusted() ) {
        // User decided once to untrust. Honor this decision.
        qDebug() << "Untrusted by user decision, returning.";
        return;
    }

    QString configHandle = ownCloudInfo::instance()->configHandle(reply);

    // make the ssl dialog aware of the custom config. It loads known certs.
    if( ! _sslErrorDialog ) {
        _sslErrorDialog = new SslErrorDialog;
    }
    _sslErrorDialog->setCustomConfigHandle( configHandle );

    if( _sslErrorDialog->setErrorList( errors ) ) {
        // all ssl certs are known and accepted. We can ignore the problems right away.
        qDebug() << "Certs are already known and trusted, Warnings are not valid.";
        reply->ignoreSslErrors();
    } else {
        if( _sslErrorDialog->exec() == QDialog::Accepted ) {
            if( _sslErrorDialog->trustConnection() ) {
                reply->ignoreSslErrors();
            } else {
                // User does not want to trust.
                ownCloudInfo::instance()->setCertsUntrusted(true);
            }
        } else {
            ownCloudInfo::instance()->setCertsUntrusted(true);
        }
    }
}

void Application::slotownCloudWizardDone( int res )
{
    if( res == QDialog::Accepted ) {
        int cnt = _folderMan->setupFolders();
        qDebug() << "Set up " << cnt << " folders.";
        _statusDialog->setFolderList( _folderMan->map() );
    }
    _folderMan->setSyncEnabled( true );
    slotStartFolderSetup( res );
}

void Application::setupActions()
{
    _actionOpenoC = new QAction(tr("Open %1 in browser...").arg(_theme->appNameGUI()), this);
    QObject::connect(_actionOpenoC, SIGNAL(triggered(bool)), SLOT(slotOpenOwnCloud()));
    _actionOpenStatus = new QAction(tr("Open status..."), this);
    QObject::connect(_actionOpenStatus, SIGNAL(triggered(bool)), SLOT(slotOpenStatus()));
    _actionOpenStatus->setEnabled( false );
    _actionAddFolder = new QAction(tr("Add folder..."), this);
    QObject::connect(_actionAddFolder, SIGNAL(triggered(bool)), SLOT(slotAddFolder()));
    _actionConfigure = new QAction(tr("Configure..."), this);
    QObject::connect(_actionConfigure, SIGNAL(triggered(bool)), SLOT(slotConfigure()));
    _actionConfigureProxy = new QAction(tr("Configure proxy..."), this);
    QObject::connect(_actionConfigureProxy, SIGNAL(triggered(bool)), SLOT(slotConfigureProxy()));
    _actionAbout = new QAction(tr("About..."), this);
    QObject::connect(_actionAbout, SIGNAL(triggered(bool)), SLOT(slotAbout()));
    _actionQuit = new QAction(tr("Quit"), this);
    QObject::connect(_actionQuit, SIGNAL(triggered(bool)), SLOT(quit()));
}

void Application::setupSystemTray()
{
    // Setting a parent heres will crash on X11 since by the time qapp runs
    // its childrens dtors, the X11->screen variable queried for is gone -> crash
    _tray = new QSystemTrayIcon;
    _tray->setIcon( _theme->syncStateIcon( SyncResult::NotYetStarted, true ) );

    connect(_tray,SIGNAL(activated(QSystemTrayIcon::ActivationReason)),
            SLOT(slotTrayClicked(QSystemTrayIcon::ActivationReason)));

    setupContextMenu();

    _tray->show();
}

void Application::setupContextMenu()
{
    bool isConfigured = ownCloudInfo::instance()->isConfigured();

    _actionOpenStatus->setEnabled(isConfigured);
    _actionOpenoC->setEnabled(isConfigured);
    _actionAddFolder->setEnabled(isConfigured);

    if( _contextMenu ) {
        _contextMenu->clear();
    } else {
        _contextMenu = new QMenu();
        // this must be called only once after creating the context menu, or
        // it will trigger a bug in Ubuntu's SNI bridge patch (11.10, 12.04).
        _tray->setContextMenu(_contextMenu);
    }
    _contextMenu->setTitle(_theme->appNameGUI() );
    _contextMenu->addAction(_actionOpenStatus);
    _contextMenu->addAction(_actionOpenoC);

    _contextMenu->addSeparator();

    int folderCnt = _folderMan->map().size();
    // add open actions for all sync folders to the tray menu
    if( _theme->singleSyncFolder() ) {
        if( folderCnt == 0 ) {
            // if there is no folder configured yet, show the add action.
            _contextMenu->addAction(_actionAddFolder);
        } else {
            // there should be exactly one folder. No sync-folder add action will be shown.
            QStringList li = _folderMan->map().keys();
            if( li.size() == 1 ) {
                Folder *folder = _folderMan->map().value(li.first());
                if( folder ) {
                    // if there is singleFolder mode, a generic open action is displayed.
                    QAction *action = new QAction( tr("Open %1 folder").arg(_theme->appNameGUI()), this);
                    action->setIcon( _theme->trayFolderIcon( folder->backend()) );

                    connect( action, SIGNAL(triggered()),_folderOpenActionMapper,SLOT(map()));
                    _folderOpenActionMapper->setMapping( action, folder->alias() );

                    _contextMenu->addAction(action);
                }
            }
        }
    } else {
        // show a grouping with more than one folder.
        if ( folderCnt ) {
            _contextMenu->addAction(tr("Managed Folders:"))->setDisabled(true);
        }
        foreach (Folder *folder, _folderMan->map() ) {
            QAction *action = new QAction( folder->alias(), this );
            action->setIcon( _theme->trayFolderIcon( folder->backend()) );

            connect( action, SIGNAL(triggered()),_folderOpenActionMapper,SLOT(map()));
            _folderOpenActionMapper->setMapping( action, folder->alias() );

            _contextMenu->addAction(action);
        }
        _contextMenu->addAction(_actionAddFolder);
    }

    _contextMenu->addSeparator();
    _contextMenu->addAction(_actionConfigure);
    _contextMenu->addAction(_actionConfigureProxy);
    _contextMenu->addSeparator();

    if (!Theme::instance()->about().isEmpty()) {
        _contextMenu->addAction(_actionAbout);
        _contextMenu->addSeparator();
    }

    _contextMenu->addAction(_actionQuit);
}

void Application::setupLogBrowser()
{
    // might be called from second instance
    if (!_logBrowser) {
        // init the log browser.
        _logBrowser = new LogBrowser;
        qInstallMsgHandler( mirallLogCatcher );
        // ## TODO: allow new log name maybe?
        if (!_logFile.isEmpty()) {
            qDebug() << "Logging into logfile: " << _logFile << " with flush " << _logFlush;
            _logBrowser->setLogFile( _logFile, _logFlush );
        }
    }

    if (_showLogWindow)
        slotOpenLogBrowser();

    qDebug() << QString::fromLatin1( "################## %1 %2 (%3) %4").arg(_theme->appName())
                .arg( QLocale::system().name() )
                .arg(property("ui_lang").toString())
                .arg(_theme->version());

}

void Application::setupProxy()
{
    //
    Mirall::MirallConfigFile cfg;
    int proxy = cfg.proxyType();

    switch(proxy) {
    case QNetworkProxy::NoProxy: {
        QNetworkProxy::setApplicationProxy(QNetworkProxy::NoProxy);
        break;
    }
    case QNetworkProxy::DefaultProxy: {
        QNetworkProxyFactory::setUseSystemConfiguration(true);
        break;
    }

    case QNetworkProxy::Socks5Proxy: {
        proxy = QNetworkProxy::HttpProxy;
        cfg.setProxyType(proxy);
        // fall through
    }
    case QNetworkProxy::HttpProxy:{
        QNetworkProxy proxy;
        proxy.setType(QNetworkProxy::HttpProxy);
        proxy.setHostName(cfg.proxyHostName());
        proxy.setPort(cfg.proxyPort());
        proxy.setUser(cfg.proxyUser());
        proxy.setPassword(cfg.proxyPassword());
        QNetworkProxy::setApplicationProxy(proxy);
        break;
    }
    }
}

/*
 * open the folder with the given Alais
 */
void Application::slotFolderOpenAction( const QString& alias )
{
    Folder *f = _folderMan->folder(alias);
    qDebug() << "opening local url " << f->path();
    if( f ) {
        QUrl url(f->path(), QUrl::TolerantMode);
        url.setScheme( QLatin1String("file") );

#ifdef Q_OS_WIN32
        // work around a bug in QDesktopServices on Win32, see i-net
        QString filePath = f->path();

        if (filePath.startsWith(QLatin1String("\\\\")) || filePath.startsWith(QLatin1String("//")))
            url.setUrl(QDir::toNativeSeparators(filePath));
        else
            url = QUrl::fromLocalFile(filePath);
#endif
        QDesktopServices::openUrl(url);
    }
}

void Application::slotOpenOwnCloud()
{
  MirallConfigFile cfgFile;

  QString url = cfgFile.ownCloudUrl();
  QDesktopServices::openUrl( url );
}

void Application::slotTrayClicked( QSystemTrayIcon::ActivationReason reason )
{
    // A click on the tray icon should only open the status window on Win and
    // Linux, not on Mac. They want a menu entry.
    // If the user canceled login, rather open the login window.
    if( CredentialStore::instance()->state() == CredentialStore::UserCanceled ||
            CredentialStore::instance()->state() == CredentialStore::Error ) {
        slotFetchCredentials();
    }
#if defined Q_WS_WIN || defined Q_WS_X11
    if( reason == QSystemTrayIcon::Trigger && _actionOpenStatus->isEnabled() ) {
        slotOpenStatus();
    }
#endif
}

void Application::slotAddFolder()
{
  _folderMan->setSyncEnabled(false); // do not start more syncs.

  Folder::Map folderMap = _folderMan->map();

  _folderWizard->setFolderMap( &folderMap );

  _folderWizard->restart();

  if (_folderWizard->exec() == QDialog::Accepted) {
    qDebug() << "* Folder wizard completed";

    bool goodData = true;

    QString alias        = _folderWizard->field(QLatin1String("alias")).toString();
    QString sourceFolder = _folderWizard->field(QLatin1String("sourceFolder")).toString();
    QString backend      = QLatin1String("csync");
    QString targetPath;
    bool onlyThisLAN = false;
    bool onlyOnline  = false;

    if (_folderWizard->field(QLatin1String("local?")).toBool()) {
        // setup a local csync folder
        targetPath = _folderWizard->field(QLatin1String("targetLocalFolder")).toString();
    } else if (_folderWizard->field(QLatin1String("remote?")).toBool()) {
        // setup a remote csync folder
        targetPath  = _folderWizard->field(QLatin1String("targetURLFolder")).toString();
        onlyOnline  = _folderWizard->field(QLatin1String("onlyOnline?")).toBool();
        onlyThisLAN = _folderWizard->field(QLatin1String("onlyThisLAN?")).toBool();
        (void) onlyOnline;
        (void) onlyThisLAN;
    } else if( _folderWizard->field(QLatin1String("OC?")).toBool() ||
               Theme::instance()->singleSyncFolder()) {
        // setup a ownCloud folder
        backend    = QLatin1String("owncloud");
        targetPath = _folderWizard->field(QLatin1String("targetOCFolder")).toString(); //empty in single folder mode
    } else {
      qWarning() << "* Folder not local and note remote?";
      goodData = false;
    }

    _folderMan->setSyncEnabled(true); // do start sync again.

    if( goodData ) {
        _folderMan->addFolderDefinition( backend, alias, sourceFolder, targetPath, onlyThisLAN );
        Folder *f = _folderMan->setupFolderFromConfigFile( alias );
        if( f ) {
            _statusDialog->slotAddFolder( f );
            _statusDialog->buttonsSetEnabled();
            setupContextMenu();
        }
    }

  } else {
    qDebug() << "* Folder wizard cancelled";
  }
  _folderMan->setSyncEnabled(true);
  _folderMan->slotScheduleAllFolders();
}

void Application::slotOpenStatus()
{
  if( ! _statusDialog ) return;

  QWidget *raiseWidget = 0;

  // check if there is a mirall.cfg already.
  if( _owncloudSetupWizard->wizard()->isVisible() ) {
    raiseWidget = _owncloudSetupWizard->wizard();
  }

  // if no config file is there, start the configuration wizard.
  if( ! raiseWidget ) {
    MirallConfigFile cfgFile;

    if( !cfgFile.exists() ) {
      qDebug() << "No configured folders yet, start the Owncloud integration dialog.";
      _folderMan->setSyncEnabled(false);
      _owncloudSetupWizard->startWizard(true); // with intro
    } else {
      qDebug() << "#============# Status dialog starting #=============#";
      raiseWidget = _statusDialog;
      _statusDialog->setFolderList( _folderMan->map() );
    }
  }
  raiseDialog( raiseWidget );
}

void Application::raiseDialog( QWidget *raiseWidget )
{
  // viel hilft viel ;-)
  if( raiseWidget ) {
#if defined(Q_WS_WIN) || defined (Q_OS_MAC)
    Qt::WindowFlags eFlags = raiseWidget->windowFlags();
    eFlags |= Qt::WindowStaysOnTopHint;
    raiseWidget->setWindowFlags(eFlags);
    raiseWidget->show();
    eFlags &= ~Qt::WindowStaysOnTopHint;
    raiseWidget->setWindowFlags(eFlags);
#endif
    raiseWidget->show();
    raiseWidget->raise();
    raiseWidget->activateWindow();
  }
}

void Application::slotOpenLogBrowser()
{
    _logBrowser->show();
    _logBrowser->raise();
}

void Application::slotAbout()
{
    QMessageBox::about(0, tr("About %1").arg(_theme->appNameGUI()),
                       Theme::instance()->about());
}

/*
  * the folder is to be removed. The slot is called from a signal emitted by
  * the status dialog, which removes the folder from its list by itself.
  */
void Application::slotRemoveFolder( const QString& alias )
{
    int ret = QMessageBox::question( 0, tr("Confirm Folder Remove"),
                                     tr("Do you really want to remove upload folder <i>%1</i>?").arg(alias),
                                     QMessageBox::Yes|QMessageBox::No );

    if( ret == QMessageBox::No ) {
        return;
    }
    Folder *f = _folderMan->folder(alias);
    if( f && _overallStatusStrings.contains( f->alias() )) {
        _overallStatusStrings.remove( f->alias() );
    }

    _folderMan->slotRemoveFolder( alias );
    _statusDialog->slotRemoveSelectedFolder( );
    computeOverallSyncStatus();
    setupContextMenu();
}

// Open the File list info dialog.
void Application::slotInfoFolder( const QString& alias )
{
    qDebug() << "details of folder with alias " << alias;

    if( !_fileItemDialog ) {
        _fileItemDialog = new FileItemDialog(_theme);
    }

    SyncResult folderResult = _folderMan->syncResult( alias );

    _fileItemDialog->setSyncResult( folderResult );
    raiseDialog( _fileItemDialog );
}

void Application::slotEnableFolder(const QString& alias, const bool enable)
{
    qDebug() << "Application: enable folder with alias " << alias;
    bool terminate = false;

    // this sets the folder status to disabled but does not interrupt it.
    Folder *f = _folderMan->folder( alias );
    if( f && !enable ) {
        // check if a sync is still running and if so, ask if we should terminate.
        if( f->isBusy() ) { // its still running
            int reply = QMessageBox::question( 0, tr("Sync Running"),
                                               tr("The syncing operation is running.<br/>Do you want to terminate it?"),
                                               QMessageBox::Yes | QMessageBox::No, QMessageBox::Yes );
            if ( reply == QMessageBox::Yes )
                terminate = true;
            else
                return; // do nothing
        }
    }

    // message box can return at any time while the thread keeps running,
    // so better check again after the user has responded.
    if ( f->isBusy() && terminate )
        _folderMan->terminateSyncProcess( alias );

    _folderMan->slotEnableFolder( alias, enable );
    _statusDialog->slotUpdateFolderState( f );
}

void Application::slotConfigure()
{
    _folderMan->setSyncEnabled(false); // do not start more syncs.
    _owncloudSetupWizard->startWizard(false);
}

void Application::slotConfigureProxy()
{
    ProxyDialog dlg;
    if (dlg.exec() == QDialog::Accepted)
    {
        setupProxy();
    }
}

void Application::slotParseOptions(const QString &opts)
{
    QStringList options = opts.split(QLatin1Char('|'));
    parseOptions(options);
    setupLogBrowser();
}

void Application::slotShowTrayMessage(const QString &title, const QString &msg)
{
    _tray->showMessage(title, msg);
}

void Application::slotSyncStateChange( const QString& alias )
{
    SyncResult result = _folderMan->syncResult( alias );

    // do not promote LocalSyncState to the status dialog.
    if( !result.localRunOnly() ) {
        _statusDialog->slotUpdateFolderState( _folderMan->folder(alias) );

        if( _fileItemDialog && _fileItemDialog->isVisible() ) {
            _fileItemDialog->setSyncResult( _folderMan->syncResult(alias) );
        }
    }
    computeOverallSyncStatus();

    qDebug() << "Sync state changed for folder " << alias << ": "  << result.statusString();
}

void Application::parseOptions(const QStringList &options)
{
    QStringListIterator it(options);
    // skip file name;
    if (it.hasNext()) it.next();

    //parse options; if help or bad option exit
    while (it.hasNext()) {
        QString option = it.next();
       	if (option == QLatin1String("--help") || option == QLatin1String("-h")) {
            setHelp();
            break;
        } else if (option == QLatin1String("--logwindow") ||
                option == QLatin1String("-l")) {
            _showLogWindow = true;
        } else if (option == QLatin1String("--logfile")) {
            if (it.hasNext() && !it.peekNext().startsWith(QLatin1String("--"))) {
                _logFile = it.next();
            } else {
                setHelp();
            }
        } else if (option == QLatin1String("--logflush")) {
            _logFlush = true;
        } else if (option == QLatin1String("--monoicons")) {
            _theme->setSystrayUseMonoIcons(true); 
<<<<<<< HEAD
	} else {
	    setHelp();
	    std::cout << "Option not recognized:  " << option.toStdString() << std::endl;
	    break;
	}
=======
        } else if (option == QLatin1String("--confdir")) {
            if (it.hasNext() && !it.peekNext().startsWith(QLatin1String("--"))) {
                MirallConfigFile::setConfDir(it.next());
            } else {
                showHelp();
            }
        }
>>>>>>> 4caca2ce
    }
}

void Application::computeOverallSyncStatus()
{

    // display the info of the least successful sync (eg. not just display the result of the latest sync
    SyncResult overallResult(SyncResult::Undefined );
    QString trayMessage;
    Folder::Map map = _folderMan->map();

    foreach ( Folder *syncedFolder, map.values() ) {
        QString folderMessage = _overallStatusStrings[syncedFolder->alias()];

        SyncResult folderResult = syncedFolder->syncResult();
        SyncResult::Status syncStatus = folderResult.status();

        if( ! folderResult.localRunOnly() ) { // skip local runs, use the last message.
            switch( syncStatus ) {
            case SyncResult::Undefined:
                if ( overallResult.status() != SyncResult::Error ) {
                    overallResult.setStatus(SyncResult::Error);
                }
                folderMessage = tr( "Undefined State." );
                break;
            case SyncResult::NotYetStarted:
                folderMessage = tr( "Waits to start syncing." );
                overallResult.setStatus( SyncResult::NotYetStarted );
                break;
            case SyncResult::SyncPrepare:
                folderMessage = tr( "Preparing for sync." );
                overallResult.setStatus( SyncResult::SyncPrepare );
                break;
            case SyncResult::SyncRunning:
                folderMessage = tr( "Sync is running." );
                overallResult.setStatus( SyncResult::SyncRunning );
                break;
            case SyncResult::Unavailable:
                folderMessage = tr( "Server is currently not available." );
                overallResult.setStatus( SyncResult::Unavailable );
                break;
            case SyncResult::Success:
                if( overallResult.status() == SyncResult::Undefined ) {
                    folderMessage = tr( "Last Sync was successful." );
                    overallResult.setStatus( SyncResult::Success );
                }
                break;
            case SyncResult::Error:
                overallResult.setStatus( SyncResult::Error );
                folderMessage = tr( "Syncing Error." );
                break;
            case SyncResult::SetupError:
                if ( overallResult.status() != SyncResult::Error ) {
                    overallResult.setStatus( SyncResult::SetupError );
                }
                folderMessage = tr( "Setup Error." );
                break;
            default:
                folderMessage = tr( "Undefined Error State." );
                overallResult.setStatus( SyncResult::Error );
            }
            if( !syncedFolder->syncEnabled() ) {
                // sync is disabled.
                folderMessage += tr( " (Sync is paused)" );
            }
        }

        qDebug() << "Folder in overallStatus Message: " << syncedFolder << " with name " << syncedFolder->alias();
        QString msg = QString::fromLatin1("Folder %1: %2").arg(syncedFolder->alias()).arg(folderMessage);
        if( msg != _overallStatusStrings[syncedFolder->alias()] ) {
            _overallStatusStrings[syncedFolder->alias()] = msg;
        }
    }

    // create the tray blob message, check if we have an defined state
    if( overallResult.status() != SyncResult::Undefined ) {
        QStringList allStatusStrings = _overallStatusStrings.values();
        if( ! allStatusStrings.isEmpty() )
            trayMessage = allStatusStrings.join(QLatin1String("\n"));
        else
            trayMessage = tr("No sync folders configured.");

        QIcon statusIcon = _theme->syncStateIcon( overallResult.status(), true); // size 48 before

        _tray->setIcon( statusIcon );
        _tray->setToolTip(trayMessage);
    }
}

void Application::showHelp()
{
setHelp();
    std::cout << _theme->appName().toLatin1().constData() << " version " <<
                 _theme->version().toLatin1().constData() << std::endl << std::endl;
    std::cout << "File synchronisation desktop utility." << std::endl << std::endl;
    std::cout << "Options:" << std::endl;
    std::cout << "  -h --help            : show this help screen." << std::endl;
    std::cout << "  --logwindow          : open a window to show log output." << std::endl;
    std::cout << "  --logfile <filename> : write log output to file <filename>." << std::endl;
    std::cout << "  --logflush           : flush the log file after every write." << std::endl;
    std::cout << "  --monoicons          : Use black/white pictograms for systray." << std::endl;
    std::cout << "  --confdir <dirname>  : Use the given configuration directory." << std::endl;
    std::cout << std::endl;
    if (_theme->appName() == QLatin1String("ownCloud"))
        std::cout << "For more information, see http://www.owncloud.org" << std::endl;
}

void Application::setHelp()
{
    _helpOnly = true;
}

QString substLang(const QString &lang)
{
    // Map the more apropriate script codes
    // to country codes as used by Qt and
    // transifex translation conventions.

    // Simplified Chinese
    if (lang == QLatin1String("zh_Hans"))
        return QLatin1String("zh_CN");
    // Traditional Chinese
    if (lang == QLatin1String("zh_Hant"))
        return QLatin1String("zh_TW");
    return lang;
}

void Application::setupTranslations()
{
    QStringList uiLanguages;
    // uiLanguages crashes on Windows with 4.8.0 release builds
    #if (QT_VERSION >= 0x040801) || (QT_VERSION >= 0x040800 && !defined(Q_OS_WIN))
        uiLanguages = QLocale::system().uiLanguages();
    #else
        // older versions need to fall back to the systems locale
        uiLanguages << QLocale::system().name();
    #endif

    QString enforcedLocale = Theme::instance()->enforcedLocale();
    if (!enforcedLocale.isEmpty())
        uiLanguages.prepend(enforcedLocale);

    QTranslator *translator = new QTranslator(this);
    QTranslator *qtTranslator = new QTranslator(this);
    QTranslator *qtkeychainTranslator = new QTranslator(this);

    foreach(QString lang, uiLanguages) {
        lang.replace(QLatin1Char('-'), QLatin1Char('_')); // work around QTBUG-25973
        lang = substLang(lang);
        const QString trPath = applicationTrPath();
        const QString trFile = QLatin1String("mirall_") + lang;
        if (translator->load(trFile, trPath) ||
            lang.startsWith(QLatin1String("en"))) {
            // Permissive approach: Qt and keychain translations
            // may be missing, but Qt translations must be there in order
            // for us to accept the language. Otherwise, we try with the next.
            // "en" is an exeption as it is the default language and may not
            // have a translation file provided.
            qDebug() << Q_FUNC_INFO << "Using" << lang << "translation";
            setProperty("ui_lang", lang);
            const QString qtTrPath = QLibraryInfo::location(QLibraryInfo::TranslationsPath);
            const QString qtTrFile = QLatin1String("qt_") + lang;
            if (qtTranslator->load(qtTrFile, qtTrPath)) {
                qtTranslator->load(qtTrFile, trPath);
            }
            const QString qtkeychainFile = QLatin1String("qt_") + lang;
            if (!qtkeychainTranslator->load(qtkeychainFile, qtTrPath)) {
               qtkeychainTranslator->load(qtkeychainFile, trPath);
            }
            if (!translator->isEmpty())
                installTranslator(translator);
            if (!qtTranslator->isEmpty())
                installTranslator(qtTranslator);
            if (!qtkeychainTranslator->isEmpty())
                installTranslator(qtkeychainTranslator);
            break;
        }
        if (property("ui_lang").isNull())
            setProperty("ui_lang", "C");
    }
}

bool Application::giveHelp()
{
    return _helpOnly;
}
} // namespace Mirall
<|MERGE_RESOLUTION|>--- conflicted
+++ resolved
@@ -892,22 +892,18 @@
             _logFlush = true;
         } else if (option == QLatin1String("--monoicons")) {
             _theme->setSystrayUseMonoIcons(true); 
-<<<<<<< HEAD
-	} else {
-	    setHelp();
-	    std::cout << "Option not recognized:  " << option.toStdString() << std::endl;
-	    break;
-	}
-=======
         } else if (option == QLatin1String("--confdir")) {
             if (it.hasNext() && !it.peekNext().startsWith(QLatin1String("--"))) {
-                MirallConfigFile::setConfDir(it.next());
+                QString confDir = it.next();
+                MirallConfigFile::setConfDir( confDir );
             } else {
                 showHelp();
             }
-        }
->>>>>>> 4caca2ce
-    }
+        } else {
+            setHelp();
+            break;
+        }
+	}
 }
 
 void Application::computeOverallSyncStatus()
